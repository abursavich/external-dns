/*
Copyright 2017 The Kubernetes Authors.

Licensed under the Apache License, Version 2.0 (the "License");
you may not use this file except in compliance with the License.
You may obtain a copy of the License at

    http://www.apache.org/licenses/LICENSE-2.0

Unless required by applicable law or agreed to in writing, software
distributed under the License is distributed on an "AS IS" BASIS,
WITHOUT WARRANTIES OR CONDITIONS OF ANY KIND, either express or implied.
See the License for the specific language governing permissions and
limitations under the License.
*/

package provider

import (
	"fmt"
	"os"
	"strings"

	log "github.com/sirupsen/logrus"
	"golang.org/x/oauth2"

	"github.com/digitalocean/godo"
	"github.com/digitalocean/godo/context"

	"github.com/kubernetes-incubator/external-dns/endpoint"
	"github.com/kubernetes-incubator/external-dns/plan"
)

const (
	// DigitalOceanCreate is a ChangeAction enum value
	DigitalOceanCreate = "CREATE"
	// DigitalOceanDelete is a ChangeAction enum value
	DigitalOceanDelete = "DELETE"
	// DigitalOceanUpdate is a ChangeAction enum value
	DigitalOceanUpdate = "UPDATE"
)

// DigitalOceanProvider is an implementation of Provider for Digital Ocean's DNS.
type DigitalOceanProvider struct {
	Client godo.DomainsService
	// only consider hosted zones managing domains ending in this suffix
	domainFilter DomainFilter
	DryRun       bool
}

// DigitalOceanChange differentiates between ChangActions
type DigitalOceanChange struct {
	Action            string
	ResourceRecordSet godo.DomainRecord
}

// NewDigitalOceanProvider initializes a new DigitalOcean DNS based Provider.
func NewDigitalOceanProvider(domainFilter DomainFilter, dryRun bool) (*DigitalOceanProvider, error) {
	token, ok := os.LookupEnv("DO_TOKEN")
	if !ok {
		return nil, fmt.Errorf("No token found")
	}
	oauthClient := oauth2.NewClient(oauth2.NoContext, oauth2.StaticTokenSource(&oauth2.Token{
		AccessToken: token,
	}))
	client := godo.NewClient(oauthClient)

	provider := &DigitalOceanProvider{
		Client:       client.Domains,
		domainFilter: domainFilter,
		DryRun:       dryRun,
	}
	return provider, nil
}

// Zones returns the list of hosted zones.
func (p *DigitalOceanProvider) Zones() ([]godo.Domain, error) {
	result := []godo.Domain{}

	zones, err := p.fetchZones()
	if err != nil {
		return nil, err
	}

	for _, zone := range zones {
		if p.domainFilter.Match(zone.Name) {
			result = append(result, zone)
		}
	}

	return result, nil
}

// Records returns the list of records in a given zone.
func (p *DigitalOceanProvider) Records() ([]*endpoint.Endpoint, error) {
	zones, err := p.Zones()
	if err != nil {
		return nil, err
	}
	endpoints := []*endpoint.Endpoint{}
	for _, zone := range zones {
		records, err := p.fetchRecords(zone.Name)
		if err != nil {
			return nil, err
		}

		for _, r := range records {
			if supportedRecordType(r.Type) {
<<<<<<< HEAD
				endpoints = append(endpoints, endpoint.NewEndpoint(r.Name, r.Type, r.Data))
=======
				name := r.Name + "." + zone.Name

				// root name is identified by @ and should be
				// translated to zone name for the endpoint entry.
				if r.Name == "@" {
					name = zone.Name
				}

				endpoints = append(endpoints, endpoint.NewEndpoint(name, r.Data, r.Type))
>>>>>>> 804dca09
			}
		}
	}

	return endpoints, nil
}

func (p *DigitalOceanProvider) fetchRecords(zoneName string) ([]godo.DomainRecord, error) {
	allRecords := []godo.DomainRecord{}
	listOptions := &godo.ListOptions{}
	for {
		records, resp, err := p.Client.Records(context.TODO(), zoneName, listOptions)
		if err != nil {
			return nil, err
		}
		allRecords = append(allRecords, records...)

		if resp == nil || resp.Links == nil || resp.Links.IsLastPage() {
			break
		}

		page, err := resp.Links.CurrentPage()
		if err != nil {
			return nil, err
		}

		listOptions.Page = page + 1
	}

	return allRecords, nil
}

func (p *DigitalOceanProvider) fetchZones() ([]godo.Domain, error) {
	allZones := []godo.Domain{}
	listOptions := &godo.ListOptions{}
	for {
		zones, resp, err := p.Client.List(context.TODO(), listOptions)
		if err != nil {
			return nil, err
		}
		allZones = append(allZones, zones...)

		if resp == nil || resp.Links == nil || resp.Links.IsLastPage() {
			break
		}

		page, err := resp.Links.CurrentPage()
		if err != nil {
			return nil, err
		}

		listOptions.Page = page + 1
	}

	return allZones, nil
}

// submitChanges takes a zone and a collection of Changes and sends them as a single transaction.
func (p *DigitalOceanProvider) submitChanges(changes []*DigitalOceanChange) error {
	// return early if there is nothing to change
	if len(changes) == 0 {
		return nil
	}

	zones, err := p.Zones()
	if err != nil {
		return err
	}

	// separate into per-zone change sets to be passed to the API.
	changesByZone := digitalOceanChangesByZone(zones, changes)
	for zoneName, changes := range changesByZone {
		records, err := p.fetchRecords(zoneName)
		if err != nil {
			log.Errorf("Failed to list records in the zone: %s", zoneName)
			continue
		}
		for _, change := range changes {
			logFields := log.Fields{
				"record": change.ResourceRecordSet.Name,
				"type":   change.ResourceRecordSet.Type,
				"action": change.Action,
				"zone":   zoneName,
			}

			log.WithFields(logFields).Info("Changing record.")

			if p.DryRun {
				continue
			}

			change.ResourceRecordSet.Name = strings.TrimSuffix(change.ResourceRecordSet.Name, "."+zoneName)

			// record at the root should be defined as @ instead of
			// the full domain name
			if change.ResourceRecordSet.Name == zoneName {
				change.ResourceRecordSet.Name = "@"
			}

			switch change.Action {
			case DigitalOceanCreate:
				_, _, err = p.Client.CreateRecord(context.TODO(), zoneName,
					&godo.DomainRecordEditRequest{
						Data: change.ResourceRecordSet.Data,
						Name: change.ResourceRecordSet.Name,
						Type: change.ResourceRecordSet.Type,
					})
				if err != nil {
					return err
				}
			case DigitalOceanDelete:
				recordID := p.getRecordID(records, change.ResourceRecordSet)
				_, err = p.Client.DeleteRecord(context.TODO(), zoneName, recordID)
				if err != nil {
					return err
				}
			case DigitalOceanUpdate:
				recordID := p.getRecordID(records, change.ResourceRecordSet)
				_, _, err = p.Client.EditRecord(context.TODO(), zoneName, recordID,
					&godo.DomainRecordEditRequest{
						Data: change.ResourceRecordSet.Data,
						Name: change.ResourceRecordSet.Name,
						Type: change.ResourceRecordSet.Type,
					})
				if err != nil {
					return err
				}
			}
		}
	}
	return nil
}

// ApplyChanges applies a given set of changes in a given zone.
func (p *DigitalOceanProvider) ApplyChanges(changes *plan.Changes) error {
	combinedChanges := make([]*DigitalOceanChange, 0, len(changes.Create)+len(changes.UpdateNew)+len(changes.Delete))

	combinedChanges = append(combinedChanges, newDigitalOceanChanges(DigitalOceanCreate, changes.Create)...)
	combinedChanges = append(combinedChanges, newDigitalOceanChanges(DigitalOceanUpdate, changes.UpdateNew)...)
	combinedChanges = append(combinedChanges, newDigitalOceanChanges(DigitalOceanDelete, changes.Delete)...)

	return p.submitChanges(combinedChanges)
}

// newDigitalOceanChanges returns a collection of Changes based on the given records and action.
func newDigitalOceanChanges(action string, endpoints []*endpoint.Endpoint) []*DigitalOceanChange {
	changes := make([]*DigitalOceanChange, 0, len(endpoints))

	for _, endpoint := range endpoints {
		changes = append(changes, newDigitalOceanChange(action, endpoint))
	}

	return changes
}

func newDigitalOceanChange(action string, endpoint *endpoint.Endpoint) *DigitalOceanChange {
	change := &DigitalOceanChange{
		Action: action,
		ResourceRecordSet: godo.DomainRecord{
			Name: endpoint.DNSName,
			Type: endpoint.RecordType,
			Data: endpoint.Targets[0],
		},
	}
	return change
}

// getRecordID returns the ID from a record.
// the ID is mandatory to update and delete records
func (p *DigitalOceanProvider) getRecordID(records []godo.DomainRecord, record godo.DomainRecord) int {
	for _, zoneRecord := range records {
		if zoneRecord.Name == record.Name && zoneRecord.Type == record.Type {
			return zoneRecord.ID
		}
	}
	return 0
}

// digitalOceanchangesByZone separates a multi-zone change into a single change per zone.
func digitalOceanChangesByZone(zones []godo.Domain, changeSet []*DigitalOceanChange) map[string][]*DigitalOceanChange {
	changes := make(map[string][]*DigitalOceanChange)
	zoneNameIDMapper := zoneIDName{}
	for _, z := range zones {
		zoneNameIDMapper.Add(z.Name, z.Name)
		changes[z.Name] = []*DigitalOceanChange{}
	}

	for _, c := range changeSet {
		zone, _ := zoneNameIDMapper.FindZone(c.ResourceRecordSet.Name)
		if zone == "" {
			log.Debugf("Skipping record %s because no hosted zone matching record DNS Name was detected ", c.ResourceRecordSet.Name)
			continue
		}
		changes[zone] = append(changes[zone], c)
	}

	return changes
}<|MERGE_RESOLUTION|>--- conflicted
+++ resolved
@@ -106,9 +106,6 @@
 
 		for _, r := range records {
 			if supportedRecordType(r.Type) {
-<<<<<<< HEAD
-				endpoints = append(endpoints, endpoint.NewEndpoint(r.Name, r.Type, r.Data))
-=======
 				name := r.Name + "." + zone.Name
 
 				// root name is identified by @ and should be
@@ -117,8 +114,7 @@
 					name = zone.Name
 				}
 
-				endpoints = append(endpoints, endpoint.NewEndpoint(name, r.Data, r.Type))
->>>>>>> 804dca09
+				endpoints = append(endpoints, endpoint.NewEndpoint(name, r.Type, r.Data))
 			}
 		}
 	}
