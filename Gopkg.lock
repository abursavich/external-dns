# This file is autogenerated, do not edit; changes may be undone by the next 'dep ensure'.


[[projects]]
<<<<<<< HEAD
  digest = "1:458c53ff6ad6a0c7145bdd157bd691ab7c0eba7fffd346298efd48866af30bf0"
=======
  digest = "1:ae9d0182a5cf7dbb025a8fc5821234cc1f26ca342fc41d951a99f71b9adc1b87"
>>>>>>> b979ca5a
  name = "cloud.google.com/go"
  packages = ["compute/metadata"]
  pruneopts = ""
  revision = "c728a003b238b26cef9ab6753a5dc424b331c3ad"
  version = "v0.27.0"

[[projects]]
  digest = "1:fd38e3b8c27cab6561a7d2e8557205c3ca5c57cbb6d3a79e10f22e73e84fd776"
  name = "github.com/Azure/azure-sdk-for-go"
  packages = ["arm/dns"]
  pruneopts = ""
  revision = "2629e2dfcfeab50896230140542c3b9d89b35ae1"
  version = "v10.0.4-beta"

[[projects]]
<<<<<<< HEAD
  digest = "1:864b922e212906b8dde79ec79ab3ec1b559107e864285e121a14bdeb4bd38f57"
=======
  digest = "1:f719ef698feb8da2923ebda9a8d553b977320b02182f3797e185202e588a94b1"
>>>>>>> b979ca5a
  name = "github.com/Azure/go-autorest"
  packages = [
    "autorest",
    "autorest/adal",
    "autorest/azure",
    "autorest/date",
    "autorest/to",
  ]
  pruneopts = ""
  revision = "4de44cd533576f3c7b44dcb08dc03754d217144d"
  version = "v10.9.2"

[[projects]]
<<<<<<< HEAD
  digest = "1:2840683aa0e9980689f85bf48b2a56ec7a108fd089f12af8ea7d98c172819589"
=======
  digest = "1:7dc69d1597e4773ec5f64e5c078d55f0f011bb05ec0435346d0649ad978a23fd"
>>>>>>> b979ca5a
  name = "github.com/alecthomas/kingpin"
  packages = ["."]
  pruneopts = ""
  revision = "947dcec5ba9c011838740e680966fd7087a71d0d"
  version = "v2.2.6"

[[projects]]
  branch = "master"
  digest = "1:a74730e052a45a3fab1d310fdef2ec17ae3d6af16228421e238320846f2aaec8"
  name = "github.com/alecthomas/template"
  packages = [
    ".",
    "parse",
  ]
  pruneopts = ""
  revision = "a0175ee3bccc567396460bf5acd36800cb10c49c"

[[projects]]
  branch = "master"
  digest = "1:8483994d21404c8a1d489f6be756e25bfccd3b45d65821f25695577791a08e68"
  name = "github.com/alecthomas/units"
  packages = ["."]
  pruneopts = ""
  revision = "2efee857e7cfd4f3d0138cc3cbb1b4966962b93a"

[[projects]]
  digest = "1:d2dc5d0ccc137594ea6fb3870964967b96b43daac19b8093930c7b02873fd5ca"
  name = "github.com/aliyun/alibaba-cloud-sdk-go"
  packages = [
    "sdk",
    "sdk/auth",
    "sdk/auth/credentials",
    "sdk/auth/signers",
    "sdk/endpoints",
    "sdk/errors",
    "sdk/requests",
    "sdk/responses",
    "sdk/utils",
    "services/alidns",
    "services/pvtz",
  ]
  pruneopts = ""
  revision = "cad214d7d71fba7883fcf3b7e550ba782c15b400"
  version = "1.27.7"

[[projects]]
<<<<<<< HEAD
  digest = "1:423efdf5964ebc8f89b45e3db47a93ff2432f243abf5b88cb588dd23236ad31f"
=======
  digest = "1:1c82dd6a02941a3c4f23a32eca182717ab79691939e97d6b971466b780f06eea"
>>>>>>> b979ca5a
  name = "github.com/aws/aws-sdk-go"
  packages = [
    "aws",
    "aws/awserr",
    "aws/awsutil",
    "aws/client",
    "aws/client/metadata",
    "aws/corehandlers",
    "aws/credentials",
    "aws/credentials/ec2rolecreds",
    "aws/credentials/endpointcreds",
    "aws/credentials/stscreds",
    "aws/defaults",
    "aws/ec2metadata",
    "aws/endpoints",
    "aws/request",
    "aws/session",
    "aws/signer/v4",
    "internal/sdkio",
    "internal/sdkrand",
    "internal/shareddefaults",
    "private/protocol",
    "private/protocol/json/jsonutil",
    "private/protocol/jsonrpc",
    "private/protocol/query",
    "private/protocol/query/queryutil",
    "private/protocol/rest",
    "private/protocol/restxml",
    "private/protocol/xml/xmlutil",
    "service/route53",
    "service/servicediscovery",
    "service/sts",
  ]
  pruneopts = ""
  revision = "5197757a58a794d49d2d0c50a932997157734100"
  version = "v1.13.60"

[[projects]]
  branch = "master"
<<<<<<< HEAD
  digest = "1:fca298802a2ab834d6eb0e284788ae037ebc324c0f325ff92c5eea592d189cc5"
=======
  digest = "1:0c5485088ce274fac2e931c1b979f2619345097b39d91af3239977114adf0320"
>>>>>>> b979ca5a
  name = "github.com/beorn7/perks"
  packages = ["quantile"]
  pruneopts = ""
  revision = "3a771d992973f24aa725d07868b467d1ddfceafb"

[[projects]]
  digest = "1:85fd00554a6ed5b33687684b76635d532c74141508b5bce2843d85e8a3c9dc91"
  name = "github.com/cloudflare/cloudflare-go"
  packages = ["."]
  pruneopts = ""
  revision = "4c6994ac3877fbb627766edadc67f4e816e8c890"
  version = "v0.7.4"

[[projects]]
<<<<<<< HEAD
  digest = "1:b51c799cc22a94d9adef8d16923a8c59c50a7863766b5e0b834e6599deb09656"
=======
  digest = "1:eaeede87b418b97f9dee473f8940fd9b65ca5cdac0503350c7c8f8965ea3cf4d"
>>>>>>> b979ca5a
  name = "github.com/coreos/etcd"
  packages = [
    "client",
    "pkg/pathutil",
    "pkg/srv",
    "pkg/types",
    "version",
  ]
  pruneopts = ""
  revision = "420a452267a7ce45b3fcbed04d54030d69964fc1"
  version = "v3.2.24"

[[projects]]
  digest = "1:3c3f68ebab415344aef64363d23471e953a4715645115604aaf57923ae904f5e"
  name = "github.com/coreos/go-semver"
  packages = ["semver"]
  pruneopts = ""
  revision = "8ab6407b697782a06568d4b7f1db25550ec2e4c6"
  version = "v0.2.0"

[[projects]]
<<<<<<< HEAD
  digest = "1:9266e031a5977527595a04e4e5d44edef92f384e04f29eebbd77be3c09c78918"
=======
  digest = "1:56c130d885a4aacae1dd9c7b71cfe39912c7ebc1ff7d2b46083c8812996dc43b"
>>>>>>> b979ca5a
  name = "github.com/davecgh/go-spew"
  packages = ["spew"]
  pruneopts = ""
  revision = "8991bc29aa16c548c550c7ff78260e27b9ab7c73"
  version = "v1.1.1"

[[projects]]
  branch = "master"
<<<<<<< HEAD
  digest = "1:7516fe0752ad31ac841d81da546fe392edd0c0d129c0de3198e5ba13bf43cb82"
=======
  digest = "1:dc166ce7345c060c2153561130d6d49ac580c804226ac675e368d533b36eb169"
>>>>>>> b979ca5a
  name = "github.com/denverdino/aliyungo"
  packages = [
    "metadata",
    "util",
  ]
  pruneopts = ""
  revision = "d0f89c4f4600bd34169798d49423c6234298cc86"

[[projects]]
  digest = "1:6098222470fe0172157ce9bbef5d2200df4edde17ee649c5d6e48330e4afa4c6"
  name = "github.com/dgrijalva/jwt-go"
  packages = ["."]
  pruneopts = ""
  revision = "06ea1031745cb8b3dab3f6a236daf2b0aa468b7e"
  version = "v3.2.0"

[[projects]]
<<<<<<< HEAD
  digest = "1:3b084a642119093e8755050e27d1f891af1ec67059d8ff09b652879b13063295"
=======
  digest = "1:32d1941b093bb945de75b0276348494be318d34f3df39c4413d61e002c800bc6"
>>>>>>> b979ca5a
  name = "github.com/digitalocean/godo"
  packages = [
    ".",
    "context",
  ]
  pruneopts = ""
  revision = "7a32b5ce17203924a21366d5031032fd326d5051"
  version = "v1.1.3"

[[projects]]
  digest = "1:5ffd39844bdd1259a6227d544f582c6686ce43c8c44399a46052fe3bd2bed93c"
  name = "github.com/dnsimple/dnsimple-go"
  packages = ["dnsimple"]
  pruneopts = ""
  revision = "d1105abc03b313d7b8d9b04364f6bd053b346e59"
  version = "v0.14.0"

[[projects]]
<<<<<<< HEAD
  digest = "1:6643d8f70f99450289ddd4f916fb2e652f76a01de6d9ea3cbb66100d59b4ee2f"
=======
  digest = "1:e17d18b233f506404061c27ac4a08624dad38dcd0d49f9cfdae67a7772a4fb8c"
>>>>>>> b979ca5a
  name = "github.com/exoscale/egoscale"
  packages = ["."]
  pruneopts = ""
  revision = "75679aec43da978108777e263e4e8ecab9549c7f"
  version = "v0.11.3"

[[projects]]
  branch = "master"
<<<<<<< HEAD
  digest = "1:f6e8171e15b4bde2daadbdf2fb46591097b85a506ae32bd11b85319c50426960"
=======
  digest = "1:ae7fb2062735e966ab69d14d2a091f3778b0d676dc8d1f01d092bcb0fb8ed45b"
>>>>>>> b979ca5a
  name = "github.com/ffledgling/pdns-go"
  packages = ["."]
  pruneopts = ""
  revision = "776a5f54ece7c437948d0d4dfdf2f07e9d136a05"

[[projects]]
  digest = "1:b13707423743d41665fd23f0c36b2f37bb49c30e94adb813319c44188a51ba22"
  name = "github.com/ghodss/yaml"
  packages = ["."]
  pruneopts = ""
  revision = "0ca9ea5df5451ffdf184b4428c902747c2c11cd7"
  version = "v1.0.0"

[[projects]]
<<<<<<< HEAD
  digest = "1:4d5221853226d8d4be594d52d885ddde38170d2e3159b82ed92ecde4dded2304"
=======
  digest = "1:a00483fe4106b86fb1187a92b5cf6915c85f294ed4c129ccbe7cb1f1a06abd46"
>>>>>>> b979ca5a
  name = "github.com/go-ini/ini"
  packages = ["."]
  pruneopts = ""
  revision = "5cf292cae48347c2490ac1a58fe36735fb78df7e"
  version = "v1.38.2"

[[projects]]
<<<<<<< HEAD
  digest = "1:f5a93446528c9ecf36b134a359b81f4ce29dd0495b025e98cc316e67cf3433d0"
=======
  digest = "1:8e67153fc0a9fb0d6c9707e36cf80e217a012364307b222eb4ba6828f7e881e6"
>>>>>>> b979ca5a
  name = "github.com/go-resty/resty"
  packages = ["."]
  pruneopts = ""
  revision = "d4920dcf5b7689548a6db640278a9b35a5b48ec6"
  version = "v1.9.1"

[[projects]]
  digest = "1:54d5c6a784a9de9c836fc070d51d0689c3e99ee6d24dba8a36f0762039dae830"
  name = "github.com/gogo/googleapis"
  packages = ["google/rpc"]
  pruneopts = ""
  revision = "8558fb44d2f1fc223118afc694129d2c2d2924d1"
  version = "v1.1.0"

[[projects]]
  digest = "1:6e73003ecd35f4487a5e88270d3ca0a81bc80dc88053ac7e4dcfec5fba30d918"
  name = "github.com/gogo/protobuf"
  packages = [
    "gogoproto",
    "jsonpb",
    "proto",
    "protoc-gen-gogo/descriptor",
    "sortkeys",
    "types",
  ]
  pruneopts = ""
  revision = "636bf0302bc95575d69441b25a2603156ffdddf1"
  version = "v1.1.1"

[[projects]]
  branch = "master"
  digest = "1:107b233e45174dbab5b1324201d092ea9448e58243ab9f039e4c0f332e121e3a"
  name = "github.com/golang/glog"
  packages = ["."]
  pruneopts = ""
  revision = "23def4e6c14b4da8ac2ed8007337bc5eb5007998"

[[projects]]
<<<<<<< HEAD
  digest = "1:815d45503dceeca8ffecce0081d7edeae5e75b126107ef763d1c617154d72359"
=======
  digest = "1:3dd078fda7500c341bc26cfbc6c6a34614f295a2457149fc1045cab767cbcf18"
>>>>>>> b979ca5a
  name = "github.com/golang/protobuf"
  packages = [
    "jsonpb",
    "proto",
    "ptypes",
    "ptypes/any",
    "ptypes/duration",
    "ptypes/struct",
    "ptypes/timestamp",
  ]
  pruneopts = ""
  revision = "aa810b61a9c79d51363740d207bb46cf8e620ed5"
  version = "v1.2.0"

[[projects]]
  branch = "master"
  digest = "1:1e5b1e14524ed08301977b7b8e10c719ed853cbf3f24ecb66fae783a46f207a6"
  name = "github.com/google/btree"
  packages = ["."]
  pruneopts = ""
  revision = "4030bb1f1f0c35b30ca7009e9ebd06849dd45306"

[[projects]]
  branch = "master"
  digest = "1:9abc49f39e3e23e262594bb4fb70abf74c0c99e94f99153f43b143805e850719"
  name = "github.com/google/go-querystring"
  packages = ["query"]
  pruneopts = ""
  revision = "53e6ce116135b80d037921a7fdd5138cf32d7a8a"

[[projects]]
  branch = "master"
  digest = "1:754f77e9c839b24778a4b64422236d38515301d2baeb63113aa3edc42e6af692"
  name = "github.com/google/gofuzz"
  packages = ["."]
  pruneopts = ""
  revision = "24818f796faf91cd76ec7bddd72458fbced7a6c1"

[[projects]]
  digest = "1:16b2837c8b3cf045fa2cdc82af0cf78b19582701394484ae76b2c3bc3c99ad73"
  name = "github.com/googleapis/gnostic"
  packages = [
    "OpenAPIv2",
    "compiler",
    "extensions",
  ]
  pruneopts = ""
  revision = "7c663266750e7d82587642f65e60bc4083f1f84e"
  version = "v0.2.0"

[[projects]]
  branch = "master"
<<<<<<< HEAD
  digest = "1:0a1e453ec2fd7e410284853ee516de33f23efd570e2eb0ec9b38d41cfc720090"
=======
  digest = "1:54a44d48a24a104e078ef5f94d82f025a6be757e7c42b4370c621a3928d6ab7c"
>>>>>>> b979ca5a
  name = "github.com/gophercloud/gophercloud"
  packages = [
    ".",
    "openstack",
    "openstack/dns/v2/recordsets",
    "openstack/dns/v2/zones",
    "openstack/identity/v2/tenants",
    "openstack/identity/v2/tokens",
    "openstack/identity/v3/tokens",
    "openstack/utils",
    "pagination",
  ]
  pruneopts = ""
  revision = "13af1c2a38cfbc60a7a13062338838301035d91d"

[[projects]]
  digest = "1:dbbeb8ddb0be949954c8157ee8439c2adfd8dc1c9510eb44a6e58cb68c3dce28"
  name = "github.com/gorilla/context"
  packages = ["."]
  pruneopts = ""
  revision = "08b5f424b9271eedf6f9f0ce86cb9396ed337a42"
  version = "v1.1.1"

[[projects]]
  digest = "1:c2c8666b4836c81a1d247bdf21c6a6fc1ab586538ab56f74437c2e0df5c375e1"
  name = "github.com/gorilla/mux"
  packages = ["."]
  pruneopts = ""
  revision = "e3702bed27f0d39777b0b37b664b6280e8ef8fbf"
  version = "v1.6.2"

[[projects]]
  branch = "master"
  digest = "1:009a1928b8c096338b68b5822d838a72b4d8520715c1463614476359f3282ec8"
  name = "github.com/gregjones/httpcache"
  packages = [
    ".",
    "diskcache",
  ]
  pruneopts = ""
  revision = "9cad4c3443a7200dd6400aef47183728de563a38"

[[projects]]
<<<<<<< HEAD
  digest = "1:7ab38c15bd21e056e3115c8b526d201eaf74e0308da9370997c6b3c187115d36"
=======
  digest = "1:8e3bd93036b4a925fe2250d3e4f38f21cadb8ef623561cd80c3c50c114b13201"
  name = "github.com/hashicorp/errwrap"
  packages = ["."]
  pruneopts = ""
  revision = "8a6fb523712970c966eefc6b39ed2c5e74880354"
  version = "v1.0.0"

[[projects]]
  branch = "master"
  digest = "1:72308fdd6d5ef61106a95be7ca72349a5565809042b6426a3cfb61d99483b824"
  name = "github.com/hashicorp/go-multierror"
  packages = ["."]
  pruneopts = ""
  revision = "886a7fbe3eb1c874d46f623bfa70af45f425b3d1"

[[projects]]
  digest = "1:3313a63031ae281e5f6fd7b0bbca733dfa04d2429df86519e3b4d4c016ccb836"
  name = "github.com/hashicorp/golang-lru"
  packages = [
    ".",
    "simplelru",
  ]
  pruneopts = ""
  revision = "20f1fb78b0740ba8c3cb143a61e86ba5c8669768"
  version = "v0.5.0"

[[projects]]
  digest = "1:af7e132906cb360f4d7c34a9e1434825467f21c4ff5c521ad4cc5b55352876a8"
>>>>>>> b979ca5a
  name = "github.com/imdario/mergo"
  packages = ["."]
  pruneopts = ""
  revision = "9f23e2d6bd2a77f959b2bf6acdbefd708a83a4a4"
  version = "v0.3.6"

[[projects]]
  digest = "1:870d441fe217b8e689d7949fef6e43efbc787e50f200cb1e70dbca9204a1d6be"
  name = "github.com/inconshreveable/mousetrap"
  packages = ["."]
  pruneopts = ""
  revision = "76626ae9c91c4f2a10f34cad8ce83ea42c93bb75"
  version = "v1.0"

[[projects]]
  branch = "master"
  digest = "1:e0a13d0a368c028716e78448db972657b5292c7238d61405e8289f47c05c8706"
  name = "github.com/infobloxopen/infoblox-go-client"
  packages = ["."]
  pruneopts = ""
  revision = "61dc5f9b0a655ebf43026f0d8a837ad1e28e4b96"

[[projects]]
  digest = "1:6f49eae0c1e5dab1dafafee34b207aeb7a42303105960944828c2079b92fc88e"
  name = "github.com/jmespath/go-jmespath"
  packages = ["."]
  pruneopts = ""
  revision = "0b12d6b5"

[[projects]]
<<<<<<< HEAD
  digest = "1:78c8b7738bc04b822e6779c31f21b08c8662a0b78f42a1636f91fe6af3742038"
=======
  digest = "1:53ac4e911e12dde0ab68655e2006449d207a5a681f084974da2b06e5dbeaca72"
>>>>>>> b979ca5a
  name = "github.com/json-iterator/go"
  packages = ["."]
  pruneopts = ""
  revision = "1624edc4454b8682399def8740d46db5e4362ba4"
  version = "v1.1.5"

[[projects]]
  digest = "1:1c88ec29544b281964ed7a9a365b2802a523cd06c50cdee87eb3eec89cd864f4"
  name = "github.com/kubernetes/repo-infra"
  packages = ["verify/boilerplate/test"]
  pruneopts = ""
  revision = "c2f9667a4c29e70a39b0e89db2d4f0cab907dbee"

[[projects]]
  digest = "1:7c23a751ce2f84663fa411acb87eae0da2d09c39a8e99b08bd8f65fae75d8928"
  name = "github.com/linki/instrumented_http"
  packages = ["."]
  pruneopts = ""
  revision = "508103cfb3b315fa9752b5bcd4fb2d97bbc26d89"
  version = "v0.2.0"

[[projects]]
  digest = "1:1c41354ef11c9dbae2fe1ceee8369fcb2634977ba07e701e19ea53e8742c5420"
  name = "github.com/linode/linodego"
  packages = ["."]
  pruneopts = ""
  revision = "7edbc87f0140b7561dbc20458877a56bdded5eb8"
  version = "v0.3.0"

[[projects]]
<<<<<<< HEAD
  digest = "1:49a8b01a6cd6558d504b65608214ca40a78000e1b343ed0da5c6a9ccd83d6d30"
=======
  branch = "master"
  digest = "1:63722a4b1e1717be7b98fc686e0b30d5e7f734b9e93d7dee86293b6deab7ea28"
>>>>>>> b979ca5a
  name = "github.com/matttproud/golang_protobuf_extensions"
  packages = ["pbutil"]
  pruneopts = ""
  revision = "c12348ce28de40eed0136aa2b644d0ee0650e56c"
  version = "v1.0.1"

[[projects]]
  digest = "1:f0bad0fece0fb73c6ea249c18d8e80ffbe86be0457715b04463068f04686cf39"
  name = "github.com/miekg/dns"
  packages = ["."]
  pruneopts = ""
  revision = "5a2b9fab83ff0f8bfc99684bd5f43a37abe560f1"
  version = "v1.0.8"

[[projects]]
  digest = "1:0c0ff2a89c1bb0d01887e1dac043ad7efbf3ec77482ef058ac423d13497e16fd"
  name = "github.com/modern-go/concurrent"
  packages = ["."]
  pruneopts = ""
  revision = "bacd9c7ef1dd9b15be4a9909b8ac7a4e313eec94"
  version = "1.0.3"

[[projects]]
  digest = "1:e32bdbdb7c377a07a9a46378290059822efdce5c8d96fe71940d87cb4f918855"
  name = "github.com/modern-go/reflect2"
  packages = ["."]
  pruneopts = ""
  revision = "4b7aa43c6742a2c18fdef89dd197aaae7dac7ccd"
  version = "1.0.1"

[[projects]]
  digest = "1:11c58e19ff7ce22740423bb933f1ddca3bf575def40d5ac3437ec12871b1648b"
  name = "github.com/natefinch/lumberjack"
  packages = ["."]
  pruneopts = ""
  revision = "a96e63847dc3c67d17befa69c303767e2f84e54f"
  version = "v2.1"

[[projects]]
  digest = "1:d8b5d0ecca348c835914a1ed8589f17a6a7f309befab7327b0470324531f7ac4"
  name = "github.com/nesv/go-dynect"
  packages = ["dynect"]
  pruneopts = ""
  revision = "cdd946344b54bdf7dbeac406c2f1fe93150f08ea"
  version = "v0.6.0"

[[projects]]
  digest = "1:70df8e71a953626770223d4982801fa73e7e99cbfcca068b95127f72af9b9edd"
  name = "github.com/oracle/oci-go-sdk"
  packages = [
    "common",
    "dns",
  ]
  pruneopts = ""
  revision = "a2ded717dc4bb4916c0416ec79f81718b576dbc4"
  version = "v1.8.0"

[[projects]]
  branch = "master"
  digest = "1:c24598ffeadd2762552269271b3b1510df2d83ee6696c1e543a0ff653af494bc"
  name = "github.com/petar/GoLLRB"
  packages = ["llrb"]
  pruneopts = ""
  revision = "53be0d36a84c2a886ca057d34b6aa4468df9ccb4"

[[projects]]
  digest = "1:b46305723171710475f2dd37547edd57b67b9de9f2a6267cafdd98331fd6897f"
  name = "github.com/peterbourgon/diskv"
  packages = ["."]
  pruneopts = ""
  revision = "5f041e8faa004a95c88a202771f4cc3e991971e6"
  version = "v2.0.1"

[[projects]]
  digest = "1:7365acd48986e205ccb8652cc746f09c8b7876030d53710ea6ef7d0bd0dcd7ca"
  name = "github.com/pkg/errors"
  packages = ["."]
  pruneopts = ""
  revision = "645ef00459ed84a119197bfb8d8205042c6df63d"
  version = "v0.8.0"

[[projects]]
  digest = "1:256484dbbcd271f9ecebc6795b2df8cad4c458dd0f5fd82a8c2fa0c29f233411"
  name = "github.com/pmezard/go-difflib"
  packages = ["difflib"]
  pruneopts = ""
  revision = "792786c7400a136282c1664665ae0a8db921c6c2"
  version = "v1.0.0"

[[projects]]
  digest = "1:2f69dc6b2685b31a1a410ef697410aa8a669704fb201d45dbd8c1911728afa75"
  name = "github.com/prometheus/client_golang"
  packages = [
    "prometheus",
    "prometheus/promhttp",
  ]
  pruneopts = ""
  revision = "967789050ba94deca04a5e84cce8ad472ce313c1"
  version = "v0.9.0-pre1"

[[projects]]
  branch = "master"
<<<<<<< HEAD
  digest = "1:562d53e436b244a9bb5c1ff43bcaf4882e007575d34ec37717b15751c65cc63a"
=======
  digest = "1:60aca47f4eeeb972f1b9da7e7db51dee15ff6c59f7b401c1588b8e6771ba15ef"
>>>>>>> b979ca5a
  name = "github.com/prometheus/client_model"
  packages = ["go"]
  pruneopts = ""
  revision = "5c3871d89910bfb32f5fcab2aa4b9ec68e65a99f"

[[projects]]
  branch = "master"
<<<<<<< HEAD
  digest = "1:8a871dca636f82a927daffe10e9866fee6aa97a215905d56e97ecc73c07d5d44"
=======
  digest = "1:e3aa5178be4fc4ae8cdb37d11c02f7490c00450a9f419e6aa84d02d3b47e90d2"
>>>>>>> b979ca5a
  name = "github.com/prometheus/common"
  packages = [
    "expfmt",
    "internal/bitbucket.org/ww/goautoneg",
    "model",
  ]
  pruneopts = ""
  revision = "c7de2306084e37d54b8be01f3541a8464345e9a5"

[[projects]]
<<<<<<< HEAD
  branch = "master"
  digest = "1:7f298639cea3d8fe88aeefe6a7af1d642bca295cd125e172d320f57064c956c2"
=======
  digest = "1:a6a85fc81f2a06ccac3d45005523afbeee45138d781d4f3cb7ad9889d5c65aab"
>>>>>>> b979ca5a
  name = "github.com/prometheus/procfs"
  packages = [
    ".",
    "internal/util",
    "nfs",
    "xfs",
  ]
  pruneopts = ""
  revision = "05ee40e3a273f7245e8777337fc7b46e533a9a92"

[[projects]]
  digest = "1:7f569d906bdd20d906b606415b7d794f798f91a62fcfb6a4daa6d50690fb7a3f"
  name = "github.com/satori/go.uuid"
  packages = ["."]
  pruneopts = ""
  revision = "f58768cc1a7a7e77a3bd49e98cdd21419399b6a3"
  version = "v1.2.0"

[[projects]]
<<<<<<< HEAD
  digest = "1:2c38661f5fb038bfb95197e0e5bc7a8f050d1f992c5ddaa01945e58fe2ef00de"
=======
  digest = "1:3ac248add5bb40a3c631c5334adcd09aa72d15af2768a5bc0274084ea7b2e5ba"
>>>>>>> b979ca5a
  name = "github.com/sirupsen/logrus"
  packages = ["."]
  pruneopts = ""
  revision = "3e01752db0189b9157070a0e1668a620f9a85da2"
  version = "v1.0.6"

[[projects]]
<<<<<<< HEAD
=======
  digest = "1:a1403cc8a94b8d7956ee5e9694badef0e7b051af289caad1cf668331e3ffa4f6"
  name = "github.com/spf13/cobra"
  packages = ["."]
  pruneopts = ""
  revision = "ef82de70bb3f60c65fb8eebacbb2d122ef517385"
  version = "v0.0.3"

[[projects]]
>>>>>>> b979ca5a
  digest = "1:0a52bcb568386d98f4894575d53ce3e456f56471de6897bb8b9de13c33d9340e"
  name = "github.com/spf13/pflag"
  packages = ["."]
  pruneopts = ""
  revision = "9a97c102cda95a86cec2345a6f09f55a939babf5"
  version = "v1.0.2"

[[projects]]
<<<<<<< HEAD
  digest = "1:34062a2274daa6ec4d2f50d6070cc51cf4674d6d553ed76b406cb3425b9528e8"
=======
  digest = "1:306417ea2f31ea733df356a2b895de63776b6a5107085b33458e5cd6eb1d584d"
>>>>>>> b979ca5a
  name = "github.com/stretchr/objx"
  packages = ["."]
  pruneopts = ""
  revision = "477a77ecc69700c7cdeb1fa9e129548e1c1c393c"
  version = "v0.1.1"

[[projects]]
<<<<<<< HEAD
  digest = "1:bc2a12c8863e1080226b7bc69192efd6c37aaa9b85cec508b0a8f54fabb9bd9f"
=======
  digest = "1:a30066593578732a356dc7e5d7f78d69184ca65aeeff5939241a3ab10559bb06"
>>>>>>> b979ca5a
  name = "github.com/stretchr/testify"
  packages = [
    "assert",
    "mock",
    "require",
    "suite",
  ]
  pruneopts = ""
  revision = "f35b8ab0b5a2cef36673838d662e249dd9c94686"
  version = "v1.2.2"

[[projects]]
  branch = "master"
  digest = "1:81f435c83e3523a7ee3f277769727f73ca66218ca8188d96a0935a4841b47a76"
  name = "github.com/tent/http-link-go"
  packages = ["."]
  pruneopts = ""
  revision = "ac974c61c2f990f4115b119354b5e0b47550e888"

[[projects]]
<<<<<<< HEAD
  digest = "1:ccbc34f054a28f6326a237859395a8c4bd6bd5271196a87b79abc265406ea284"
=======
  digest = "1:cb2800cd5716e9d6172888e0e3ffe1f9c07b7f142eb83d49a391029bcf4f6cc1"
>>>>>>> b979ca5a
  name = "github.com/ugorji/go"
  packages = ["codec"]
  pruneopts = ""
  revision = "b4c50a2b199d93b13dc15e78929cfb23bfdf21ab"
  version = "v1.1.1"

[[projects]]
<<<<<<< HEAD
  branch = "master"
  digest = "1:16db3d6f4f8bbe4b7b42cb8808e68457fea4bd7aea410b77c8c9a6dc26253a60"
=======
  digest = "1:74f86c458e82e1c4efbab95233e0cf51b7cc02dc03193be9f62cd81224e10401"
  name = "go.uber.org/atomic"
  packages = ["."]
  pruneopts = ""
  revision = "1ea20fb1cbb1cc08cbd0d913a96dead89aa18289"
  version = "v1.3.2"

[[projects]]
  digest = "1:22c7effcb4da0eacb2bb1940ee173fac010e9ef3c691f5de4b524d538bd980f5"
  name = "go.uber.org/multierr"
  packages = ["."]
  pruneopts = ""
  revision = "3c4937480c32f4c13a875a1829af76c98ca3d40a"
  version = "v1.1.0"

[[projects]]
  digest = "1:246f378f80fba6fcf0f191c486b6613265abd2bc0f2fa55a36b928c67352021e"
  name = "go.uber.org/zap"
  packages = [
    ".",
    "buffer",
    "internal/bufferpool",
    "internal/color",
    "internal/exit",
    "zapcore",
    "zapgrpc",
  ]
  pruneopts = ""
  revision = "ff33455a0e382e8a81d14dd7c922020b6b5e7982"
  version = "v1.9.1"

[[projects]]
  digest = "1:0f67b4bbcdf1caaee0450f225a53fd2c2f8793578cc7810eb09c290e008e33ac"
>>>>>>> b979ca5a
  name = "golang.org/x/crypto"
  packages = [
    "ed25519",
    "ed25519/internal/edwards25519",
    "ssh/terminal",
  ]
  pruneopts = ""
  revision = "0709b304e793a5edb4a2c0145f281ecdc20838a4"

[[projects]]
<<<<<<< HEAD
  branch = "master"
  digest = "1:6a5a7b24df8b4d0263fb5d02ad2ddac16c73745fae60a56f4230175bf7162be5"
=======
  digest = "1:a18243d76a2a6a1ee8cfbbb1caea25fc61dffa4ca175ea7c8a9c2cf056336155"
>>>>>>> b979ca5a
  name = "golang.org/x/net"
  packages = [
    "bpf",
    "context",
    "context/ctxhttp",
    "http/httpguts",
    "http2",
    "http2/hpack",
    "idna",
<<<<<<< HEAD
    "internal/iana",
    "internal/socket",
    "ipv4",
    "ipv6",
=======
    "internal/timeseries",
    "lex/httplex",
>>>>>>> b979ca5a
    "publicsuffix",
    "trace",
  ]
  pruneopts = ""
<<<<<<< HEAD
  revision = "8a410e7b638dca158bf9e766925842f6651ff828"

[[projects]]
  branch = "master"
  digest = "1:ae181e046572bff397421c415715120190004207493745fec4b385925dc13f6d"
=======
  revision = "bb807669a61aca6092d8137da1fab2150bb96ad7"

[[projects]]
  digest = "1:dad5a319c4710358be1f2bf68f9fb7f90a71d7c641221b79801d5667b28f19e3"
>>>>>>> b979ca5a
  name = "golang.org/x/oauth2"
  packages = [
    ".",
    "google",
    "internal",
    "jws",
    "jwt",
  ]
  pruneopts = ""
  revision = "d2e6202438beef2727060aa7cabdd924d92ebfd9"

[[projects]]
<<<<<<< HEAD
  branch = "master"
  digest = "1:54bad0d07b2d834122adaf5ecc35e4df006a4e0bb6114f2466b73e2cc6f03583"
=======
  digest = "1:39d88a855976e160babdd254802e1c2ae75ed380328c39742b57928852da6207"
>>>>>>> b979ca5a
  name = "golang.org/x/sys"
  packages = [
    "unix",
    "windows",
  ]
  pruneopts = ""
<<<<<<< HEAD
  revision = "ebe1bf3edb3325c393447059974de898d5133eb8"

[[projects]]
  digest = "1:af9bfca4298ef7502c52b1459df274eed401a4f5498b900e9a92d28d3d87ac5a"
  name = "golang.org/x/text"
  packages = [
    "collate",
    "collate/build",
    "internal/colltab",
    "internal/gen",
    "internal/tag",
    "internal/triegen",
    "internal/ucd",
    "language",
    "secure/bidirule",
    "transform",
    "unicode/bidi",
    "unicode/cldr",
    "unicode/norm",
    "unicode/rangetable",
  ]
  pruneopts = ""
  revision = "f21a4dfb5e38f5895301dc265a8def02365cc3d0"
  version = "v0.3.0"
=======
  revision = "13d03a9a82fba647c21a0ef8fba44a795d0f0835"
>>>>>>> b979ca5a

[[projects]]
  branch = "master"
  digest = "1:55a681cb66f28755765fa5fa5104cbd8dc85c55c02d206f9f89566451e3fe1aa"
  name = "golang.org/x/time"
  packages = ["rate"]
  pruneopts = ""
  revision = "fbb02b2291d28baffd63558aa44b4b56f178d650"

[[projects]]
<<<<<<< HEAD
  branch = "master"
  digest = "1:b9e2db1163da88e94c492f9b49369355effe1f10ce460d5d5c15826e861ab3d8"
=======
  digest = "1:2ad38d79865e33dde6157b7048debd6e7d47e0709df7b5e11bb888168e316908"
>>>>>>> b979ca5a
  name = "google.golang.org/api"
  packages = [
    "dns/v1",
    "gensupport",
    "googleapi",
    "googleapi/internal/uritemplates",
  ]
  pruneopts = ""
  revision = "49a9310a91459e9e5d4187bfb5a591434de572f7"

[[projects]]
<<<<<<< HEAD
  digest = "1:eede11c81b63c8f6fd06ef24ba0a640dc077196ec9b7a58ecde03c82eee2f151"
=======
  digest = "1:41e2b7e287117f6136f75286d48072ecf781ba54823ffeb2098e152e7dc45ef6"
>>>>>>> b979ca5a
  name = "google.golang.org/appengine"
  packages = [
    ".",
    "internal",
    "internal/app_identity",
    "internal/base",
    "internal/datastore",
    "internal/log",
    "internal/modules",
    "internal/remote_api",
    "internal/urlfetch",
    "urlfetch",
  ]
  pruneopts = ""
  revision = "b1f26356af11148e710935ed1ac8a7f5702c7612"
  version = "v1.1.0"

[[projects]]
<<<<<<< HEAD
  digest = "1:75fb3fcfc73a8c723efde7777b40e8e8ff9babf30d8c56160d01beffea8a95a6"
=======
  branch = "master"
  digest = "1:e43f1cb3f488a0c2be85939c2a594636f60b442a12a196c778bd2d6c9aca3df7"
  name = "google.golang.org/genproto"
  packages = ["googleapis/rpc/status"]
  pruneopts = ""
  revision = "11092d34479b07829b72e10713b159248caf5dad"

[[projects]]
  digest = "1:ca75b3775a5d4e5d1fb48f57ef0865b4aaa8b3f00e6b52be68db991c4594e0a7"
  name = "google.golang.org/grpc"
  packages = [
    ".",
    "balancer",
    "balancer/base",
    "balancer/roundrobin",
    "codes",
    "connectivity",
    "credentials",
    "encoding",
    "encoding/proto",
    "grpclog",
    "internal",
    "internal/backoff",
    "internal/channelz",
    "internal/envconfig",
    "internal/grpcrand",
    "internal/transport",
    "keepalive",
    "metadata",
    "naming",
    "peer",
    "resolver",
    "resolver/dns",
    "resolver/passthrough",
    "stats",
    "status",
    "tap",
  ]
  pruneopts = ""
  revision = "32fb0ac620c32ba40a4626ddf94d90d12cce3455"
  version = "v1.14.0"

[[projects]]
  digest = "1:e5d1fb981765b6f7513f793a3fcaac7158408cca77f75f7311ac82cc88e9c445"
>>>>>>> b979ca5a
  name = "gopkg.in/inf.v0"
  packages = ["."]
  pruneopts = ""
  revision = "d2d2541c53f18d2a059457998ce2876cc8e67cbf"
  version = "v0.9.1"

[[projects]]
  digest = "1:f0620375dd1f6251d9973b5f2596228cc8042e887cd7f827e4220bc1ce8c30e2"
  name = "gopkg.in/yaml.v2"
  packages = ["."]
  pruneopts = ""
  revision = "5420a8b6744d3b0345ab293f6fcba19c978f1183"
  version = "v2.2.1"

[[projects]]
<<<<<<< HEAD
  branch = "master"
  digest = "1:23d27d4f16f55864064c0158f6434c47bb8f25147a7d4b7e0f481d7affb9f176"
=======
  branch = "release-1.0"
  digest = "1:bc43af6616d8ca12a7b8e806874387f0f1e181c08f547e9cd77f6cbac8cefd86"
  name = "istio.io/api"
  packages = [
    "authentication/v1alpha1",
    "mesh/v1alpha1",
    "mixer/v1",
    "mixer/v1/config/client",
    "networking/v1alpha3",
    "rbac/v1alpha1",
  ]
  pruneopts = ""
  revision = "76349c53b87f03f1e610b3aa3843dba3c38138d7"

[[projects]]
  digest = "1:7eb25280e1f610470bb0c43ab6c91573cfc78672a58542106b9b71705581429a"
  name = "istio.io/istio"
  packages = [
    "pilot/pkg/config/kube/crd",
    "pilot/pkg/model",
    "pilot/pkg/model/test",
    "pilot/pkg/serviceregistry/kube",
    "pkg/cache",
    "pkg/kube",
    "pkg/log",
  ]
  pruneopts = ""
  revision = "42773aacced474d97159902d20579a25b1f98106"
  version = "1.0.1"

[[projects]]
  digest = "1:f420c8548c93242d8e5dcfa5b34e0243883b4e660f65076e869daafac877144d"
>>>>>>> b979ca5a
  name = "k8s.io/api"
  packages = [
    "admissionregistration/v1alpha1",
    "admissionregistration/v1beta1",
    "apps/v1",
    "apps/v1beta1",
    "apps/v1beta2",
    "authentication/v1",
    "authentication/v1beta1",
    "authorization/v1",
    "authorization/v1beta1",
    "autoscaling/v1",
    "autoscaling/v2beta1",
    "batch/v1",
    "batch/v1beta1",
    "batch/v2alpha1",
    "certificates/v1beta1",
    "core/v1",
    "events/v1beta1",
    "extensions/v1beta1",
    "networking/v1",
    "policy/v1beta1",
    "rbac/v1",
    "rbac/v1alpha1",
    "rbac/v1beta1",
    "scheduling/v1alpha1",
    "scheduling/v1beta1",
    "settings/v1alpha1",
    "storage/v1",
    "storage/v1alpha1",
    "storage/v1beta1",
  ]
  pruneopts = ""
<<<<<<< HEAD
  revision = "012f271b5d41baad56190c5f1ae19bff16df0fd8"

[[projects]]
  branch = "master"
  digest = "1:b7cd39609747443ae01894e59c4257a6ed8b7189efa73e9baf6d9da6f2c6ec83"
=======
  revision = "072894a440bdee3a891dea811fe42902311cd2a3"
  version = "kubernetes-1.11.0"

[[projects]]
  digest = "1:66d1421ecff35bc48ee0b11a3f891f3af6f775ed6bb1d3e0deeaba221bf42490"
  name = "k8s.io/apiextensions-apiserver"
  packages = [
    "pkg/apis/apiextensions",
    "pkg/apis/apiextensions/v1beta1",
    "pkg/client/clientset/clientset",
    "pkg/client/clientset/clientset/scheme",
    "pkg/client/clientset/clientset/typed/apiextensions/v1beta1",
  ]
  pruneopts = ""
  revision = "8e7f43002fec5394a8d96ebca781aa9d4b37aaef"
  version = "kubernetes-1.10.4"

[[projects]]
  digest = "1:b6b2fb7b4da1ac973b64534ace2299a02504f16bc7820cb48edb8ca4077183e1"
>>>>>>> b979ca5a
  name = "k8s.io/apimachinery"
  packages = [
    "pkg/api/errors",
    "pkg/api/meta",
    "pkg/api/resource",
    "pkg/apis/meta/internalversion",
    "pkg/apis/meta/v1",
    "pkg/apis/meta/v1/unstructured",
    "pkg/apis/meta/v1beta1",
    "pkg/conversion",
    "pkg/conversion/queryparams",
    "pkg/fields",
    "pkg/labels",
    "pkg/runtime",
    "pkg/runtime/schema",
    "pkg/runtime/serializer",
    "pkg/runtime/serializer/json",
    "pkg/runtime/serializer/protobuf",
    "pkg/runtime/serializer/recognizer",
    "pkg/runtime/serializer/streaming",
    "pkg/runtime/serializer/versioning",
    "pkg/selection",
    "pkg/types",
    "pkg/util/cache",
    "pkg/util/clock",
    "pkg/util/diff",
    "pkg/util/errors",
    "pkg/util/framer",
    "pkg/util/intstr",
    "pkg/util/json",
    "pkg/util/mergepatch",
    "pkg/util/naming",
    "pkg/util/net",
    "pkg/util/runtime",
    "pkg/util/sets",
    "pkg/util/strategicpatch",
    "pkg/util/validation",
    "pkg/util/validation/field",
    "pkg/util/yaml",
    "pkg/version",
    "pkg/watch",
    "third_party/forked/golang/json",
    "third_party/forked/golang/reflect",
  ]
  pruneopts = ""
<<<<<<< HEAD
  revision = "6429050ef506887d121f3e7306e894f8900d8a63"
=======
  revision = "103fd098999dc9c0c88536f5c9ad2e5da39373ae"
  version = "kubernetes-1.11.0"
>>>>>>> b979ca5a

[[projects]]
  digest = "1:d04779a8de7d5465e0463bd986506348de5e89677c74777f695d3145a7a8d15e"
  name = "k8s.io/client-go"
  packages = [
    "discovery",
    "discovery/fake",
    "kubernetes",
    "kubernetes/fake",
    "kubernetes/scheme",
    "kubernetes/typed/admissionregistration/v1alpha1",
    "kubernetes/typed/admissionregistration/v1alpha1/fake",
    "kubernetes/typed/admissionregistration/v1beta1",
    "kubernetes/typed/admissionregistration/v1beta1/fake",
    "kubernetes/typed/apps/v1",
    "kubernetes/typed/apps/v1/fake",
    "kubernetes/typed/apps/v1beta1",
    "kubernetes/typed/apps/v1beta1/fake",
    "kubernetes/typed/apps/v1beta2",
    "kubernetes/typed/apps/v1beta2/fake",
    "kubernetes/typed/authentication/v1",
    "kubernetes/typed/authentication/v1/fake",
    "kubernetes/typed/authentication/v1beta1",
    "kubernetes/typed/authentication/v1beta1/fake",
    "kubernetes/typed/authorization/v1",
    "kubernetes/typed/authorization/v1/fake",
    "kubernetes/typed/authorization/v1beta1",
    "kubernetes/typed/authorization/v1beta1/fake",
    "kubernetes/typed/autoscaling/v1",
    "kubernetes/typed/autoscaling/v1/fake",
    "kubernetes/typed/autoscaling/v2beta1",
    "kubernetes/typed/autoscaling/v2beta1/fake",
    "kubernetes/typed/batch/v1",
    "kubernetes/typed/batch/v1/fake",
    "kubernetes/typed/batch/v1beta1",
    "kubernetes/typed/batch/v1beta1/fake",
    "kubernetes/typed/batch/v2alpha1",
    "kubernetes/typed/batch/v2alpha1/fake",
    "kubernetes/typed/certificates/v1beta1",
    "kubernetes/typed/certificates/v1beta1/fake",
    "kubernetes/typed/core/v1",
    "kubernetes/typed/core/v1/fake",
    "kubernetes/typed/events/v1beta1",
    "kubernetes/typed/events/v1beta1/fake",
    "kubernetes/typed/extensions/v1beta1",
    "kubernetes/typed/extensions/v1beta1/fake",
    "kubernetes/typed/networking/v1",
    "kubernetes/typed/networking/v1/fake",
    "kubernetes/typed/policy/v1beta1",
    "kubernetes/typed/policy/v1beta1/fake",
    "kubernetes/typed/rbac/v1",
    "kubernetes/typed/rbac/v1/fake",
    "kubernetes/typed/rbac/v1alpha1",
    "kubernetes/typed/rbac/v1alpha1/fake",
    "kubernetes/typed/rbac/v1beta1",
    "kubernetes/typed/rbac/v1beta1/fake",
    "kubernetes/typed/scheduling/v1alpha1",
    "kubernetes/typed/scheduling/v1alpha1/fake",
    "kubernetes/typed/scheduling/v1beta1",
    "kubernetes/typed/scheduling/v1beta1/fake",
    "kubernetes/typed/settings/v1alpha1",
    "kubernetes/typed/settings/v1alpha1/fake",
    "kubernetes/typed/storage/v1",
    "kubernetes/typed/storage/v1/fake",
    "kubernetes/typed/storage/v1alpha1",
    "kubernetes/typed/storage/v1alpha1/fake",
    "kubernetes/typed/storage/v1beta1",
    "kubernetes/typed/storage/v1beta1/fake",
    "pkg/apis/clientauthentication",
    "pkg/apis/clientauthentication/v1alpha1",
    "pkg/apis/clientauthentication/v1beta1",
    "pkg/version",
    "plugin/pkg/client/auth",
    "plugin/pkg/client/auth/azure",
    "plugin/pkg/client/auth/exec",
    "plugin/pkg/client/auth/gcp",
    "plugin/pkg/client/auth/oidc",
    "plugin/pkg/client/auth/openstack",
    "rest",
    "rest/fake",
    "rest/watch",
    "testing",
    "third_party/forked/golang/template",
    "tools/auth",
    "tools/cache",
    "tools/clientcmd",
    "tools/clientcmd/api",
    "tools/clientcmd/api/latest",
    "tools/clientcmd/api/v1",
    "tools/metrics",
    "tools/pager",
    "tools/reference",
    "transport",
    "util/buffer",
    "util/cert",
    "util/connrotation",
    "util/flowcontrol",
    "util/homedir",
    "util/integer",
    "util/jsonpath",
    "util/retry",
  ]
  pruneopts = ""
  revision = "7d04d0e2a0a1a4d4a1cd6baa432a2301492e4e65"
  version = "v8.0.0"

[[projects]]
  branch = "master"
<<<<<<< HEAD
  digest = "1:c5c576f648e159de43ee1a401cf5f66e3ad66308cab9d34ccd738aa2ef11c43d"
=======
  digest = "1:526095379da1098c3f191a0008cc59c9bf9927492e63da7689e5de424219c162"
>>>>>>> b979ca5a
  name = "k8s.io/kube-openapi"
  packages = ["pkg/util/proto"]
  pruneopts = ""
  revision = "e3762e86a74c878ffed47484592986685639c2cd"

[solve-meta]
  analyzer-name = "dep"
  analyzer-version = 1
  input-imports = [
    "cloud.google.com/go/compute/metadata",
    "github.com/Azure/azure-sdk-for-go/arm/dns",
    "github.com/Azure/go-autorest/autorest",
    "github.com/Azure/go-autorest/autorest/adal",
    "github.com/Azure/go-autorest/autorest/azure",
    "github.com/Azure/go-autorest/autorest/to",
    "github.com/alecthomas/kingpin",
    "github.com/aliyun/alibaba-cloud-sdk-go/sdk/requests",
    "github.com/aliyun/alibaba-cloud-sdk-go/services/alidns",
    "github.com/aliyun/alibaba-cloud-sdk-go/services/pvtz",
    "github.com/aws/aws-sdk-go/aws",
    "github.com/aws/aws-sdk-go/aws/credentials/stscreds",
    "github.com/aws/aws-sdk-go/aws/request",
    "github.com/aws/aws-sdk-go/aws/session",
    "github.com/aws/aws-sdk-go/service/route53",
    "github.com/aws/aws-sdk-go/service/servicediscovery",
    "github.com/cloudflare/cloudflare-go",
    "github.com/coreos/etcd/client",
    "github.com/denverdino/aliyungo/metadata",
    "github.com/digitalocean/godo",
    "github.com/digitalocean/godo/context",
    "github.com/dnsimple/dnsimple-go/dnsimple",
    "github.com/exoscale/egoscale",
    "github.com/ffledgling/pdns-go",
    "github.com/gophercloud/gophercloud",
    "github.com/gophercloud/gophercloud/openstack",
    "github.com/gophercloud/gophercloud/openstack/dns/v2/recordsets",
    "github.com/gophercloud/gophercloud/openstack/dns/v2/zones",
    "github.com/gophercloud/gophercloud/pagination",
    "github.com/infobloxopen/infoblox-go-client",
    "github.com/kubernetes/repo-infra/verify/boilerplate/test",
    "github.com/linki/instrumented_http",
    "github.com/linode/linodego",
    "github.com/miekg/dns",
    "github.com/nesv/go-dynect/dynect",
    "github.com/oracle/oci-go-sdk/common",
    "github.com/oracle/oci-go-sdk/dns",
    "github.com/pkg/errors",
    "github.com/prometheus/client_golang/prometheus",
    "github.com/prometheus/client_golang/prometheus/promhttp",
    "github.com/sirupsen/logrus",
    "github.com/stretchr/testify/assert",
    "github.com/stretchr/testify/mock",
    "github.com/stretchr/testify/require",
    "github.com/stretchr/testify/suite",
    "golang.org/x/net/context",
    "golang.org/x/oauth2",
    "golang.org/x/oauth2/google",
    "google.golang.org/api/dns/v1",
    "google.golang.org/api/googleapi",
    "gopkg.in/yaml.v2",
    "istio.io/api/networking/v1alpha3",
    "istio.io/istio/pilot/pkg/config/kube/crd",
    "istio.io/istio/pilot/pkg/model",
    "k8s.io/api/core/v1",
    "k8s.io/api/extensions/v1beta1",
    "k8s.io/apimachinery/pkg/apis/meta/v1",
    "k8s.io/apimachinery/pkg/labels",
    "k8s.io/apimachinery/pkg/runtime",
    "k8s.io/apimachinery/pkg/runtime/schema",
    "k8s.io/apimachinery/pkg/runtime/serializer",
    "k8s.io/client-go/kubernetes",
    "k8s.io/client-go/kubernetes/fake",
    "k8s.io/client-go/plugin/pkg/client/auth",
    "k8s.io/client-go/rest",
    "k8s.io/client-go/rest/fake",
    "k8s.io/client-go/tools/clientcmd",
  ]
  solver-name = "gps-cdcl"
  solver-version = 1<|MERGE_RESOLUTION|>--- conflicted
+++ resolved
@@ -2,16 +2,14 @@
 
 
 [[projects]]
-<<<<<<< HEAD
-  digest = "1:458c53ff6ad6a0c7145bdd157bd691ab7c0eba7fffd346298efd48866af30bf0"
-=======
   digest = "1:ae9d0182a5cf7dbb025a8fc5821234cc1f26ca342fc41d951a99f71b9adc1b87"
->>>>>>> b979ca5a
   name = "cloud.google.com/go"
-  packages = ["compute/metadata"]
-  pruneopts = ""
-  revision = "c728a003b238b26cef9ab6753a5dc424b331c3ad"
-  version = "v0.27.0"
+  packages = [
+    "compute/metadata",
+    "internal",
+  ]
+  pruneopts = ""
+  revision = "3b1ae45394a234c385be014e9a488f2bb6eef821"
 
 [[projects]]
   digest = "1:fd38e3b8c27cab6561a7d2e8557205c3ca5c57cbb6d3a79e10f22e73e84fd776"
@@ -22,11 +20,7 @@
   version = "v10.0.4-beta"
 
 [[projects]]
-<<<<<<< HEAD
-  digest = "1:864b922e212906b8dde79ec79ab3ec1b559107e864285e121a14bdeb4bd38f57"
-=======
   digest = "1:f719ef698feb8da2923ebda9a8d553b977320b02182f3797e185202e588a94b1"
->>>>>>> b979ca5a
   name = "github.com/Azure/go-autorest"
   packages = [
     "autorest",
@@ -36,20 +30,16 @@
     "autorest/to",
   ]
   pruneopts = ""
-  revision = "4de44cd533576f3c7b44dcb08dc03754d217144d"
-  version = "v10.9.2"
-
-[[projects]]
-<<<<<<< HEAD
-  digest = "1:2840683aa0e9980689f85bf48b2a56ec7a108fd089f12af8ea7d98c172819589"
-=======
+  revision = "aa2a4534ab680e938d933870f58f23f77e0e208e"
+  version = "v10.9.0"
+
+[[projects]]
   digest = "1:7dc69d1597e4773ec5f64e5c078d55f0f011bb05ec0435346d0649ad978a23fd"
->>>>>>> b979ca5a
   name = "github.com/alecthomas/kingpin"
   packages = ["."]
   pruneopts = ""
-  revision = "947dcec5ba9c011838740e680966fd7087a71d0d"
-  version = "v2.2.6"
+  revision = "1087e65c9441605df944fb12c33f0fe7072d18ca"
+  version = "v2.2.5"
 
 [[projects]]
   branch = "master"
@@ -91,11 +81,7 @@
   version = "1.27.7"
 
 [[projects]]
-<<<<<<< HEAD
-  digest = "1:423efdf5964ebc8f89b45e3db47a93ff2432f243abf5b88cb588dd23236ad31f"
-=======
   digest = "1:1c82dd6a02941a3c4f23a32eca182717ab79691939e97d6b971466b780f06eea"
->>>>>>> b979ca5a
   name = "github.com/aws/aws-sdk-go"
   packages = [
     "aws",
@@ -130,20 +116,16 @@
     "service/sts",
   ]
   pruneopts = ""
-  revision = "5197757a58a794d49d2d0c50a932997157734100"
-  version = "v1.13.60"
-
-[[projects]]
-  branch = "master"
-<<<<<<< HEAD
-  digest = "1:fca298802a2ab834d6eb0e284788ae037ebc324c0f325ff92c5eea592d189cc5"
-=======
+  revision = "9b0098a71f6d4d473a26ec8ad3c2feaac6eb1da6"
+  version = "v1.13.32"
+
+[[projects]]
+  branch = "master"
   digest = "1:0c5485088ce274fac2e931c1b979f2619345097b39d91af3239977114adf0320"
->>>>>>> b979ca5a
   name = "github.com/beorn7/perks"
   packages = ["quantile"]
   pruneopts = ""
-  revision = "3a771d992973f24aa725d07868b467d1ddfceafb"
+  revision = "4c0e84591b9aa9e6dcfdf3e020114cd81f89d5f9"
 
 [[projects]]
   digest = "1:85fd00554a6ed5b33687684b76635d532c74141508b5bce2843d85e8a3c9dc91"
@@ -154,11 +136,7 @@
   version = "v0.7.4"
 
 [[projects]]
-<<<<<<< HEAD
-  digest = "1:b51c799cc22a94d9adef8d16923a8c59c50a7863766b5e0b834e6599deb09656"
-=======
   digest = "1:eaeede87b418b97f9dee473f8940fd9b65ca5cdac0503350c7c8f8965ea3cf4d"
->>>>>>> b979ca5a
   name = "github.com/coreos/etcd"
   packages = [
     "client",
@@ -168,8 +146,8 @@
     "version",
   ]
   pruneopts = ""
-  revision = "420a452267a7ce45b3fcbed04d54030d69964fc1"
-  version = "v3.2.24"
+  revision = "1b3ac99e8a431b381e633802cc42fe70e663baf5"
+  version = "v3.2.15"
 
 [[projects]]
   digest = "1:3c3f68ebab415344aef64363d23471e953a4715645115604aaf57923ae904f5e"
@@ -180,31 +158,23 @@
   version = "v0.2.0"
 
 [[projects]]
-<<<<<<< HEAD
-  digest = "1:9266e031a5977527595a04e4e5d44edef92f384e04f29eebbd77be3c09c78918"
-=======
   digest = "1:56c130d885a4aacae1dd9c7b71cfe39912c7ebc1ff7d2b46083c8812996dc43b"
->>>>>>> b979ca5a
   name = "github.com/davecgh/go-spew"
   packages = ["spew"]
   pruneopts = ""
-  revision = "8991bc29aa16c548c550c7ff78260e27b9ab7c73"
-  version = "v1.1.1"
-
-[[projects]]
-  branch = "master"
-<<<<<<< HEAD
-  digest = "1:7516fe0752ad31ac841d81da546fe392edd0c0d129c0de3198e5ba13bf43cb82"
-=======
+  revision = "346938d642f2ec3594ed81d874461961cd0faa76"
+  version = "v1.1.0"
+
+[[projects]]
+  branch = "master"
   digest = "1:dc166ce7345c060c2153561130d6d49ac580c804226ac675e368d533b36eb169"
->>>>>>> b979ca5a
   name = "github.com/denverdino/aliyungo"
   packages = [
     "metadata",
     "util",
   ]
   pruneopts = ""
-  revision = "d0f89c4f4600bd34169798d49423c6234298cc86"
+  revision = "69560d9530f5265ba00ffad2520d7ef01c2cddd4"
 
 [[projects]]
   digest = "1:6098222470fe0172157ce9bbef5d2200df4edde17ee649c5d6e48330e4afa4c6"
@@ -215,19 +185,15 @@
   version = "v3.2.0"
 
 [[projects]]
-<<<<<<< HEAD
-  digest = "1:3b084a642119093e8755050e27d1f891af1ec67059d8ff09b652879b13063295"
-=======
   digest = "1:32d1941b093bb945de75b0276348494be318d34f3df39c4413d61e002c800bc6"
->>>>>>> b979ca5a
   name = "github.com/digitalocean/godo"
   packages = [
     ".",
     "context",
   ]
   pruneopts = ""
-  revision = "7a32b5ce17203924a21366d5031032fd326d5051"
-  version = "v1.1.3"
+  revision = "77ea48de76a7b31b234d854f15d003c68bb2fb90"
+  version = "v1.1.1"
 
 [[projects]]
   digest = "1:5ffd39844bdd1259a6227d544f582c6686ce43c8c44399a46052fe3bd2bed93c"
@@ -238,28 +204,20 @@
   version = "v0.14.0"
 
 [[projects]]
-<<<<<<< HEAD
-  digest = "1:6643d8f70f99450289ddd4f916fb2e652f76a01de6d9ea3cbb66100d59b4ee2f"
-=======
   digest = "1:e17d18b233f506404061c27ac4a08624dad38dcd0d49f9cfdae67a7772a4fb8c"
->>>>>>> b979ca5a
   name = "github.com/exoscale/egoscale"
   packages = ["."]
   pruneopts = ""
-  revision = "75679aec43da978108777e263e4e8ecab9549c7f"
-  version = "v0.11.3"
-
-[[projects]]
-  branch = "master"
-<<<<<<< HEAD
-  digest = "1:f6e8171e15b4bde2daadbdf2fb46591097b85a506ae32bd11b85319c50426960"
-=======
+  revision = "c6d915cb993f1a54f604acefc0fc15cf6578a87a"
+  version = "v0.11.0"
+
+[[projects]]
+  branch = "master"
   digest = "1:ae7fb2062735e966ab69d14d2a091f3778b0d676dc8d1f01d092bcb0fb8ed45b"
->>>>>>> b979ca5a
   name = "github.com/ffledgling/pdns-go"
   packages = ["."]
   pruneopts = ""
-  revision = "776a5f54ece7c437948d0d4dfdf2f07e9d136a05"
+  revision = "524e7daccd99651cdb56426eb15b7d61f9597a5c"
 
 [[projects]]
   digest = "1:b13707423743d41665fd23f0c36b2f37bb49c30e94adb813319c44188a51ba22"
@@ -270,28 +228,20 @@
   version = "v1.0.0"
 
 [[projects]]
-<<<<<<< HEAD
-  digest = "1:4d5221853226d8d4be594d52d885ddde38170d2e3159b82ed92ecde4dded2304"
-=======
   digest = "1:a00483fe4106b86fb1187a92b5cf6915c85f294ed4c129ccbe7cb1f1a06abd46"
->>>>>>> b979ca5a
   name = "github.com/go-ini/ini"
   packages = ["."]
   pruneopts = ""
-  revision = "5cf292cae48347c2490ac1a58fe36735fb78df7e"
-  version = "v1.38.2"
-
-[[projects]]
-<<<<<<< HEAD
-  digest = "1:f5a93446528c9ecf36b134a359b81f4ce29dd0495b025e98cc316e67cf3433d0"
-=======
+  revision = "32e4c1e6bc4e7d0d8451aa6b75200d19e37a536a"
+  version = "v1.32.0"
+
+[[projects]]
   digest = "1:8e67153fc0a9fb0d6c9707e36cf80e217a012364307b222eb4ba6828f7e881e6"
->>>>>>> b979ca5a
   name = "github.com/go-resty/resty"
   packages = ["."]
   pruneopts = ""
-  revision = "d4920dcf5b7689548a6db640278a9b35a5b48ec6"
-  version = "v1.9.1"
+  revision = "97a15579492cd5f35632499f315d7a8df94160a1"
+  version = "v1.8.0"
 
 [[projects]]
   digest = "1:54d5c6a784a9de9c836fc070d51d0689c3e99ee6d24dba8a36f0762039dae830"
@@ -317,19 +267,14 @@
   version = "v1.1.1"
 
 [[projects]]
-  branch = "master"
-  digest = "1:107b233e45174dbab5b1324201d092ea9448e58243ab9f039e4c0f332e121e3a"
+  digest = "1:ed314700d20eeaaa904b47e6fd3d4866f7bd14887a4904a9f69ec1e47385416f"
   name = "github.com/golang/glog"
   packages = ["."]
   pruneopts = ""
-  revision = "23def4e6c14b4da8ac2ed8007337bc5eb5007998"
-
-[[projects]]
-<<<<<<< HEAD
-  digest = "1:815d45503dceeca8ffecce0081d7edeae5e75b126107ef763d1c617154d72359"
-=======
+  revision = "44145f04b68cf362d9c4df2182967c2275eaefed"
+
+[[projects]]
   digest = "1:3dd078fda7500c341bc26cfbc6c6a34614f295a2457149fc1045cab767cbcf18"
->>>>>>> b979ca5a
   name = "github.com/golang/protobuf"
   packages = [
     "jsonpb",
@@ -346,11 +291,11 @@
 
 [[projects]]
   branch = "master"
-  digest = "1:1e5b1e14524ed08301977b7b8e10c719ed853cbf3f24ecb66fae783a46f207a6"
+  digest = "1:be28c0531a755f2178acf1e327e6f5a8a3968feb5f2567cdc968064253141751"
   name = "github.com/google/btree"
   packages = ["."]
   pruneopts = ""
-  revision = "4030bb1f1f0c35b30ca7009e9ebd06849dd45306"
+  revision = "e89373fe6b4a7413d7acd6da1725b83ef713e6e4"
 
 [[projects]]
   branch = "master"
@@ -361,12 +306,11 @@
   revision = "53e6ce116135b80d037921a7fdd5138cf32d7a8a"
 
 [[projects]]
-  branch = "master"
-  digest = "1:754f77e9c839b24778a4b64422236d38515301d2baeb63113aa3edc42e6af692"
+  digest = "1:a2823c34933d4a2b36284f617f483d51fe156a443923284b3660f183dcfa3338"
   name = "github.com/google/gofuzz"
   packages = ["."]
   pruneopts = ""
-  revision = "24818f796faf91cd76ec7bddd72458fbced7a6c1"
+  revision = "44d81051d367757e1c7c6a5a86423ece9afcf63c"
 
 [[projects]]
   digest = "1:16b2837c8b3cf045fa2cdc82af0cf78b19582701394484ae76b2c3bc3c99ad73"
@@ -382,11 +326,7 @@
 
 [[projects]]
   branch = "master"
-<<<<<<< HEAD
-  digest = "1:0a1e453ec2fd7e410284853ee516de33f23efd570e2eb0ec9b38d41cfc720090"
-=======
   digest = "1:54a44d48a24a104e078ef5f94d82f025a6be757e7c42b4370c621a3928d6ab7c"
->>>>>>> b979ca5a
   name = "github.com/gophercloud/gophercloud"
   packages = [
     ".",
@@ -400,7 +340,7 @@
     "pagination",
   ]
   pruneopts = ""
-  revision = "13af1c2a38cfbc60a7a13062338838301035d91d"
+  revision = "bfc4756e1a693a850d7d459f4b28b21f35a24b5a"
 
 [[projects]]
   digest = "1:dbbeb8ddb0be949954c8157ee8439c2adfd8dc1c9510eb44a6e58cb68c3dce28"
@@ -430,9 +370,6 @@
   revision = "9cad4c3443a7200dd6400aef47183728de563a38"
 
 [[projects]]
-<<<<<<< HEAD
-  digest = "1:7ab38c15bd21e056e3115c8b526d201eaf74e0308da9370997c6b3c187115d36"
-=======
   digest = "1:8e3bd93036b4a925fe2250d3e4f38f21cadb8ef623561cd80c3c50c114b13201"
   name = "github.com/hashicorp/errwrap"
   packages = ["."]
@@ -461,12 +398,10 @@
 
 [[projects]]
   digest = "1:af7e132906cb360f4d7c34a9e1434825467f21c4ff5c521ad4cc5b55352876a8"
->>>>>>> b979ca5a
   name = "github.com/imdario/mergo"
   packages = ["."]
   pruneopts = ""
-  revision = "9f23e2d6bd2a77f959b2bf6acdbefd708a83a4a4"
-  version = "v0.3.6"
+  revision = "6633656539c1639d9d78127b7d47c622b5d7b6dc"
 
 [[projects]]
   digest = "1:870d441fe217b8e689d7949fef6e43efbc787e50f200cb1e70dbca9204a1d6be"
@@ -492,16 +427,12 @@
   revision = "0b12d6b5"
 
 [[projects]]
-<<<<<<< HEAD
-  digest = "1:78c8b7738bc04b822e6779c31f21b08c8662a0b78f42a1636f91fe6af3742038"
-=======
   digest = "1:53ac4e911e12dde0ab68655e2006449d207a5a681f084974da2b06e5dbeaca72"
->>>>>>> b979ca5a
   name = "github.com/json-iterator/go"
   packages = ["."]
   pruneopts = ""
-  revision = "1624edc4454b8682399def8740d46db5e4362ba4"
-  version = "v1.1.5"
+  revision = "ab8a2e0c74be9d3be70b3184d9acc634935ded82"
+  version = "1.1.4"
 
 [[projects]]
   digest = "1:1c88ec29544b281964ed7a9a365b2802a523cd06c50cdee87eb3eec89cd864f4"
@@ -527,25 +458,12 @@
   version = "v0.3.0"
 
 [[projects]]
-<<<<<<< HEAD
-  digest = "1:49a8b01a6cd6558d504b65608214ca40a78000e1b343ed0da5c6a9ccd83d6d30"
-=======
   branch = "master"
   digest = "1:63722a4b1e1717be7b98fc686e0b30d5e7f734b9e93d7dee86293b6deab7ea28"
->>>>>>> b979ca5a
   name = "github.com/matttproud/golang_protobuf_extensions"
   packages = ["pbutil"]
   pruneopts = ""
   revision = "c12348ce28de40eed0136aa2b644d0ee0650e56c"
-  version = "v1.0.1"
-
-[[projects]]
-  digest = "1:f0bad0fece0fb73c6ea249c18d8e80ffbe86be0457715b04463068f04686cf39"
-  name = "github.com/miekg/dns"
-  packages = ["."]
-  pruneopts = ""
-  revision = "5a2b9fab83ff0f8bfc99684bd5f43a37abe560f1"
-  version = "v1.0.8"
 
 [[projects]]
   digest = "1:0c0ff2a89c1bb0d01887e1dac043ad7efbf3ec77482ef058ac423d13497e16fd"
@@ -607,12 +525,11 @@
   version = "v2.0.1"
 
 [[projects]]
-  digest = "1:7365acd48986e205ccb8652cc746f09c8b7876030d53710ea6ef7d0bd0dcd7ca"
+  digest = "1:cf172c58bb2a13ed39ea1c9e79525567c63bcc2c4afbb6cf023e87b31780f249"
   name = "github.com/pkg/errors"
   packages = ["."]
   pruneopts = ""
-  revision = "645ef00459ed84a119197bfb8d8205042c6df63d"
-  version = "v0.8.0"
+  revision = "f15c970de5b76fac0b59abb32d62c17cc7bed265"
 
 [[projects]]
   digest = "1:256484dbbcd271f9ecebc6795b2df8cad4c458dd0f5fd82a8c2fa0c29f233411"
@@ -635,23 +552,15 @@
 
 [[projects]]
   branch = "master"
-<<<<<<< HEAD
-  digest = "1:562d53e436b244a9bb5c1ff43bcaf4882e007575d34ec37717b15751c65cc63a"
-=======
   digest = "1:60aca47f4eeeb972f1b9da7e7db51dee15ff6c59f7b401c1588b8e6771ba15ef"
->>>>>>> b979ca5a
   name = "github.com/prometheus/client_model"
   packages = ["go"]
   pruneopts = ""
-  revision = "5c3871d89910bfb32f5fcab2aa4b9ec68e65a99f"
-
-[[projects]]
-  branch = "master"
-<<<<<<< HEAD
-  digest = "1:8a871dca636f82a927daffe10e9866fee6aa97a215905d56e97ecc73c07d5d44"
-=======
+  revision = "99fa1f4be8e564e8a6b613da7fa6f46c9edafc6c"
+
+[[projects]]
+  branch = "master"
   digest = "1:e3aa5178be4fc4ae8cdb37d11c02f7490c00450a9f419e6aa84d02d3b47e90d2"
->>>>>>> b979ca5a
   name = "github.com/prometheus/common"
   packages = [
     "expfmt",
@@ -659,24 +568,17 @@
     "model",
   ]
   pruneopts = ""
-  revision = "c7de2306084e37d54b8be01f3541a8464345e9a5"
-
-[[projects]]
-<<<<<<< HEAD
-  branch = "master"
-  digest = "1:7f298639cea3d8fe88aeefe6a7af1d642bca295cd125e172d320f57064c956c2"
-=======
+  revision = "2e54d0b93cba2fd133edc32211dcc32c06ef72ca"
+
+[[projects]]
   digest = "1:a6a85fc81f2a06ccac3d45005523afbeee45138d781d4f3cb7ad9889d5c65aab"
->>>>>>> b979ca5a
   name = "github.com/prometheus/procfs"
   packages = [
     ".",
-    "internal/util",
-    "nfs",
     "xfs",
   ]
   pruneopts = ""
-  revision = "05ee40e3a273f7245e8777337fc7b46e533a9a92"
+  revision = "a6e9df898b1336106c743392c48ee0b71f5c4efa"
 
 [[projects]]
   digest = "1:7f569d906bdd20d906b606415b7d794f798f91a62fcfb6a4daa6d50690fb7a3f"
@@ -687,20 +589,14 @@
   version = "v1.2.0"
 
 [[projects]]
-<<<<<<< HEAD
-  digest = "1:2c38661f5fb038bfb95197e0e5bc7a8f050d1f992c5ddaa01945e58fe2ef00de"
-=======
   digest = "1:3ac248add5bb40a3c631c5334adcd09aa72d15af2768a5bc0274084ea7b2e5ba"
->>>>>>> b979ca5a
   name = "github.com/sirupsen/logrus"
   packages = ["."]
   pruneopts = ""
-  revision = "3e01752db0189b9157070a0e1668a620f9a85da2"
-  version = "v1.0.6"
-
-[[projects]]
-<<<<<<< HEAD
-=======
+  revision = "f006c2ac4710855cf0f916dd6b77acf6b048dc6e"
+  version = "v1.0.3"
+
+[[projects]]
   digest = "1:a1403cc8a94b8d7956ee5e9694badef0e7b051af289caad1cf668331e3ffa4f6"
   name = "github.com/spf13/cobra"
   packages = ["."]
@@ -709,7 +605,6 @@
   version = "v0.0.3"
 
 [[projects]]
->>>>>>> b979ca5a
   digest = "1:0a52bcb568386d98f4894575d53ce3e456f56471de6897bb8b9de13c33d9340e"
   name = "github.com/spf13/pflag"
   packages = ["."]
@@ -718,23 +613,15 @@
   version = "v1.0.2"
 
 [[projects]]
-<<<<<<< HEAD
-  digest = "1:34062a2274daa6ec4d2f50d6070cc51cf4674d6d553ed76b406cb3425b9528e8"
-=======
   digest = "1:306417ea2f31ea733df356a2b895de63776b6a5107085b33458e5cd6eb1d584d"
->>>>>>> b979ca5a
   name = "github.com/stretchr/objx"
   packages = ["."]
   pruneopts = ""
-  revision = "477a77ecc69700c7cdeb1fa9e129548e1c1c393c"
-  version = "v0.1.1"
-
-[[projects]]
-<<<<<<< HEAD
-  digest = "1:bc2a12c8863e1080226b7bc69192efd6c37aaa9b85cec508b0a8f54fabb9bd9f"
-=======
+  revision = "facf9a85c22f48d2f52f2380e4efce1768749a89"
+  version = "v0.1"
+
+[[projects]]
   digest = "1:a30066593578732a356dc7e5d7f78d69184ca65aeeff5939241a3ab10559bb06"
->>>>>>> b979ca5a
   name = "github.com/stretchr/testify"
   packages = [
     "assert",
@@ -743,8 +630,8 @@
     "suite",
   ]
   pruneopts = ""
-  revision = "f35b8ab0b5a2cef36673838d662e249dd9c94686"
-  version = "v1.2.2"
+  revision = "12b6f73e6084dad08a7c6e575284b177ecafbc71"
+  version = "v1.2.1"
 
 [[projects]]
   branch = "master"
@@ -755,22 +642,13 @@
   revision = "ac974c61c2f990f4115b119354b5e0b47550e888"
 
 [[projects]]
-<<<<<<< HEAD
-  digest = "1:ccbc34f054a28f6326a237859395a8c4bd6bd5271196a87b79abc265406ea284"
-=======
   digest = "1:cb2800cd5716e9d6172888e0e3ffe1f9c07b7f142eb83d49a391029bcf4f6cc1"
->>>>>>> b979ca5a
   name = "github.com/ugorji/go"
   packages = ["codec"]
   pruneopts = ""
-  revision = "b4c50a2b199d93b13dc15e78929cfb23bfdf21ab"
-  version = "v1.1.1"
-
-[[projects]]
-<<<<<<< HEAD
-  branch = "master"
-  digest = "1:16db3d6f4f8bbe4b7b42cb8808e68457fea4bd7aea410b77c8c9a6dc26253a60"
-=======
+  revision = "ded73eae5db7e7a0ef6f55aace87a2873c5d2b74"
+
+[[projects]]
   digest = "1:74f86c458e82e1c4efbab95233e0cf51b7cc02dc03193be9f62cd81224e10401"
   name = "go.uber.org/atomic"
   packages = ["."]
@@ -804,57 +682,30 @@
 
 [[projects]]
   digest = "1:0f67b4bbcdf1caaee0450f225a53fd2c2f8793578cc7810eb09c290e008e33ac"
->>>>>>> b979ca5a
   name = "golang.org/x/crypto"
-  packages = [
-    "ed25519",
-    "ed25519/internal/edwards25519",
-    "ssh/terminal",
-  ]
-  pruneopts = ""
-  revision = "0709b304e793a5edb4a2c0145f281ecdc20838a4"
-
-[[projects]]
-<<<<<<< HEAD
-  branch = "master"
-  digest = "1:6a5a7b24df8b4d0263fb5d02ad2ddac16c73745fae60a56f4230175bf7162be5"
-=======
+  packages = ["ssh/terminal"]
+  pruneopts = ""
+  revision = "d172538b2cfce0c13cee31e647d0367aa8cd2486"
+
+[[projects]]
   digest = "1:a18243d76a2a6a1ee8cfbbb1caea25fc61dffa4ca175ea7c8a9c2cf056336155"
->>>>>>> b979ca5a
   name = "golang.org/x/net"
   packages = [
-    "bpf",
     "context",
     "context/ctxhttp",
-    "http/httpguts",
     "http2",
     "http2/hpack",
     "idna",
-<<<<<<< HEAD
-    "internal/iana",
-    "internal/socket",
-    "ipv4",
-    "ipv6",
-=======
     "internal/timeseries",
     "lex/httplex",
->>>>>>> b979ca5a
     "publicsuffix",
     "trace",
   ]
   pruneopts = ""
-<<<<<<< HEAD
-  revision = "8a410e7b638dca158bf9e766925842f6651ff828"
-
-[[projects]]
-  branch = "master"
-  digest = "1:ae181e046572bff397421c415715120190004207493745fec4b385925dc13f6d"
-=======
   revision = "bb807669a61aca6092d8137da1fab2150bb96ad7"
 
 [[projects]]
   digest = "1:dad5a319c4710358be1f2bf68f9fb7f90a71d7c641221b79801d5667b28f19e3"
->>>>>>> b979ca5a
   name = "golang.org/x/oauth2"
   packages = [
     ".",
@@ -864,49 +715,14 @@
     "jwt",
   ]
   pruneopts = ""
-  revision = "d2e6202438beef2727060aa7cabdd924d92ebfd9"
-
-[[projects]]
-<<<<<<< HEAD
-  branch = "master"
-  digest = "1:54bad0d07b2d834122adaf5ecc35e4df006a4e0bb6114f2466b73e2cc6f03583"
-=======
+  revision = "3c3a985cb79f52a3190fbc056984415ca6763d01"
+
+[[projects]]
   digest = "1:39d88a855976e160babdd254802e1c2ae75ed380328c39742b57928852da6207"
->>>>>>> b979ca5a
   name = "golang.org/x/sys"
-  packages = [
-    "unix",
-    "windows",
-  ]
-  pruneopts = ""
-<<<<<<< HEAD
-  revision = "ebe1bf3edb3325c393447059974de898d5133eb8"
-
-[[projects]]
-  digest = "1:af9bfca4298ef7502c52b1459df274eed401a4f5498b900e9a92d28d3d87ac5a"
-  name = "golang.org/x/text"
-  packages = [
-    "collate",
-    "collate/build",
-    "internal/colltab",
-    "internal/gen",
-    "internal/tag",
-    "internal/triegen",
-    "internal/ucd",
-    "language",
-    "secure/bidirule",
-    "transform",
-    "unicode/bidi",
-    "unicode/cldr",
-    "unicode/norm",
-    "unicode/rangetable",
-  ]
-  pruneopts = ""
-  revision = "f21a4dfb5e38f5895301dc265a8def02365cc3d0"
-  version = "v0.3.0"
-=======
+  packages = ["unix"]
+  pruneopts = ""
   revision = "13d03a9a82fba647c21a0ef8fba44a795d0f0835"
->>>>>>> b979ca5a
 
 [[projects]]
   branch = "master"
@@ -917,12 +733,7 @@
   revision = "fbb02b2291d28baffd63558aa44b4b56f178d650"
 
 [[projects]]
-<<<<<<< HEAD
-  branch = "master"
-  digest = "1:b9e2db1163da88e94c492f9b49369355effe1f10ce460d5d5c15826e861ab3d8"
-=======
   digest = "1:2ad38d79865e33dde6157b7048debd6e7d47e0709df7b5e11bb888168e316908"
->>>>>>> b979ca5a
   name = "google.golang.org/api"
   packages = [
     "dns/v1",
@@ -931,14 +742,10 @@
     "googleapi/internal/uritemplates",
   ]
   pruneopts = ""
-  revision = "49a9310a91459e9e5d4187bfb5a591434de572f7"
-
-[[projects]]
-<<<<<<< HEAD
-  digest = "1:eede11c81b63c8f6fd06ef24ba0a640dc077196ec9b7a58ecde03c82eee2f151"
-=======
+  revision = "a0ff90edab763c86aa88f2b1eb4f3301b82f6336"
+
+[[projects]]
   digest = "1:41e2b7e287117f6136f75286d48072ecf781ba54823ffeb2098e152e7dc45ef6"
->>>>>>> b979ca5a
   name = "google.golang.org/appengine"
   packages = [
     ".",
@@ -953,13 +760,9 @@
     "urlfetch",
   ]
   pruneopts = ""
-  revision = "b1f26356af11148e710935ed1ac8a7f5702c7612"
-  version = "v1.1.0"
-
-[[projects]]
-<<<<<<< HEAD
-  digest = "1:75fb3fcfc73a8c723efde7777b40e8e8ff9babf30d8c56160d01beffea8a95a6"
-=======
+  revision = "4f7eeb5305a4ba1966344836ba4af9996b7b4e05"
+
+[[projects]]
   branch = "master"
   digest = "1:e43f1cb3f488a0c2be85939c2a594636f60b442a12a196c778bd2d6c9aca3df7"
   name = "google.golang.org/genproto"
@@ -1004,12 +807,11 @@
 
 [[projects]]
   digest = "1:e5d1fb981765b6f7513f793a3fcaac7158408cca77f75f7311ac82cc88e9c445"
->>>>>>> b979ca5a
   name = "gopkg.in/inf.v0"
   packages = ["."]
   pruneopts = ""
-  revision = "d2d2541c53f18d2a059457998ce2876cc8e67cbf"
-  version = "v0.9.1"
+  revision = "3887ee99ecf07df5b447e9b00d9c0b2adaa9f3e4"
+  version = "v0.9.0"
 
 [[projects]]
   digest = "1:f0620375dd1f6251d9973b5f2596228cc8042e887cd7f827e4220bc1ce8c30e2"
@@ -1020,10 +822,6 @@
   version = "v2.2.1"
 
 [[projects]]
-<<<<<<< HEAD
-  branch = "master"
-  digest = "1:23d27d4f16f55864064c0158f6434c47bb8f25147a7d4b7e0f481d7affb9f176"
-=======
   branch = "release-1.0"
   digest = "1:bc43af6616d8ca12a7b8e806874387f0f1e181c08f547e9cd77f6cbac8cefd86"
   name = "istio.io/api"
@@ -1056,7 +854,6 @@
 
 [[projects]]
   digest = "1:f420c8548c93242d8e5dcfa5b34e0243883b4e660f65076e869daafac877144d"
->>>>>>> b979ca5a
   name = "k8s.io/api"
   packages = [
     "admissionregistration/v1alpha1",
@@ -1090,13 +887,6 @@
     "storage/v1beta1",
   ]
   pruneopts = ""
-<<<<<<< HEAD
-  revision = "012f271b5d41baad56190c5f1ae19bff16df0fd8"
-
-[[projects]]
-  branch = "master"
-  digest = "1:b7cd39609747443ae01894e59c4257a6ed8b7189efa73e9baf6d9da6f2c6ec83"
-=======
   revision = "072894a440bdee3a891dea811fe42902311cd2a3"
   version = "kubernetes-1.11.0"
 
@@ -1116,7 +906,6 @@
 
 [[projects]]
   digest = "1:b6b2fb7b4da1ac973b64534ace2299a02504f16bc7820cb48edb8ca4077183e1"
->>>>>>> b979ca5a
   name = "k8s.io/apimachinery"
   packages = [
     "pkg/api/errors",
@@ -1148,13 +937,13 @@
     "pkg/util/intstr",
     "pkg/util/json",
     "pkg/util/mergepatch",
-    "pkg/util/naming",
     "pkg/util/net",
     "pkg/util/runtime",
     "pkg/util/sets",
     "pkg/util/strategicpatch",
     "pkg/util/validation",
     "pkg/util/validation/field",
+    "pkg/util/wait",
     "pkg/util/yaml",
     "pkg/version",
     "pkg/watch",
@@ -1162,12 +951,8 @@
     "third_party/forked/golang/reflect",
   ]
   pruneopts = ""
-<<<<<<< HEAD
-  revision = "6429050ef506887d121f3e7306e894f8900d8a63"
-=======
   revision = "103fd098999dc9c0c88536f5c9ad2e5da39373ae"
   version = "kubernetes-1.11.0"
->>>>>>> b979ca5a
 
 [[projects]]
   digest = "1:d04779a8de7d5465e0463bd986506348de5e89677c74777f695d3145a7a8d15e"
@@ -1247,7 +1032,6 @@
     "plugin/pkg/client/auth/oidc",
     "plugin/pkg/client/auth/openstack",
     "rest",
-    "rest/fake",
     "rest/watch",
     "testing",
     "third_party/forked/golang/template",
@@ -1276,15 +1060,11 @@
 
 [[projects]]
   branch = "master"
-<<<<<<< HEAD
-  digest = "1:c5c576f648e159de43ee1a401cf5f66e3ad66308cab9d34ccd738aa2ef11c43d"
-=======
   digest = "1:526095379da1098c3f191a0008cc59c9bf9927492e63da7689e5de424219c162"
->>>>>>> b979ca5a
   name = "k8s.io/kube-openapi"
   packages = ["pkg/util/proto"]
   pruneopts = ""
-  revision = "e3762e86a74c878ffed47484592986685639c2cd"
+  revision = "d8ea2fe547a448256204cfc68dfee7b26c720acb"
 
 [solve-meta]
   analyzer-name = "dep"
@@ -1323,7 +1103,6 @@
     "github.com/kubernetes/repo-infra/verify/boilerplate/test",
     "github.com/linki/instrumented_http",
     "github.com/linode/linodego",
-    "github.com/miekg/dns",
     "github.com/nesv/go-dynect/dynect",
     "github.com/oracle/oci-go-sdk/common",
     "github.com/oracle/oci-go-sdk/dns",
@@ -1348,14 +1127,9 @@
     "k8s.io/api/extensions/v1beta1",
     "k8s.io/apimachinery/pkg/apis/meta/v1",
     "k8s.io/apimachinery/pkg/labels",
-    "k8s.io/apimachinery/pkg/runtime",
-    "k8s.io/apimachinery/pkg/runtime/schema",
-    "k8s.io/apimachinery/pkg/runtime/serializer",
     "k8s.io/client-go/kubernetes",
     "k8s.io/client-go/kubernetes/fake",
     "k8s.io/client-go/plugin/pkg/client/auth",
-    "k8s.io/client-go/rest",
-    "k8s.io/client-go/rest/fake",
     "k8s.io/client-go/tools/clientcmd",
   ]
   solver-name = "gps-cdcl"
